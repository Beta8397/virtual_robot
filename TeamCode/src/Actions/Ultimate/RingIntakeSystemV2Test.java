package Actions.Ultimate;

import com.qualcomm.hardware.rev.RevBlinkinLedDriver;
import com.qualcomm.robotcore.hardware.DcMotor;
import com.qualcomm.robotcore.hardware.DcMotorSimple;
import com.qualcomm.robotcore.hardware.DistanceSensor;
import com.qualcomm.robotcore.hardware.HardwareMap;
import com.qualcomm.robotcore.hardware.Servo;

import org.firstinspires.ftc.robotcore.external.navigation.DistanceUnit;

import java.io.IOException;

import Actions.ActionHandler;
import MotorControllers.MotorController;

public class RingIntakeSystemV2Test implements ActionHandler {
	
	private static final int MOTOR_POWER = 1;
	
	private static final int OFF = 0;
	private static final int ON = 1;
	private static final int REVERSE = 2;
	
	public static final int ON_BUTTON = 0;
	public static final int OFF_BUTTON = 1;

	private static final double[] POWERS = { 0, MOTOR_POWER, -MOTOR_POWER };
	private static final int[][] STATE_SWITCH =   {
			{ ON, REVERSE },
			{ OFF, REVERSE },
			{ ON, OFF }
	};
	private static final RevBlinkinLedDriver.BlinkinPattern[] COLORS = {
			RevBlinkinLedDriver.BlinkinPattern.WHITE,
			RevBlinkinLedDriver.BlinkinPattern.GREEN,
			RevBlinkinLedDriver.BlinkinPattern.RED
	};
	
	private int state;
	
	private MotorController intakeMotor, rollerMotor;
	private Servo intakeServo; // use a servo handler here instead
	private RevBlinkinLedDriver driver;

	private DistanceSensor ringDetector;
	private boolean ringSensed;
<<<<<<< HEAD
	private static final double RING_DETECTION_THRESHOLD = 140;//todo find these
	private static final double NO_RING_THRESHOLD = 160;
=======
	private static final double RING_DETECTION_THRESHOLD = 0; // todo find these
	private static final double NO_RING_THRESHOLD = 0;
>>>>>>> 9422ce86
	
	public int numRingsTakenIn;
	
	public RingIntakeSystemV2Test(HardwareMap hardwareMap) {
		try {
			intakeMotor = new MotorController("intakeMotor", "MotorConfig/NeverRest40.json", hardwareMap);
			intakeMotor.setMode(DcMotor.RunMode.RUN_USING_ENCODER);
			intakeMotor.setZeroPowerBehavior(DcMotor.ZeroPowerBehavior.BRAKE);
			intakeMotor.setDirection(DcMotorSimple.Direction.REVERSE);

			rollerMotor = new MotorController("rollerMotor", "MotorConfig/NeverRest40.json", hardwareMap);
			rollerMotor.setMode(DcMotor.RunMode.RUN_WITHOUT_ENCODER); // there is no encoder on this motor currently
			rollerMotor.setZeroPowerBehavior(DcMotor.ZeroPowerBehavior.BRAKE);
			rollerMotor.setDirection(DcMotorSimple.Direction.REVERSE);
			
			intakeServo = hardwareMap.servo.get("intakeServo");

			ringDetector = hardwareMap.get(DistanceSensor.class, "ringDetector");
		} catch (IOException e) {
			e.printStackTrace();
		}
		
		state = OFF;
		ringSensed = false;
		numRingsTakenIn = 3;
		
		driver = hardwareMap.get(RevBlinkinLedDriver.class, "intakeLEDs");
	}

	
	public void update() { // call this function repeatedly
		intakeMotor.setMotorPower(POWERS[state]);
		rollerMotor.setMotorPower(POWERS[state]);
		driver.setPattern(COLORS[state]);
		detectRingsInIntake();
<<<<<<< HEAD
		outtakeExtraRing();
	}
	
	private void outtakeExtraRing() {
		if (numRingsTakenIn > 3) {
			intakeReverse();
			numRingsTakenIn--;
		}
	}
	
	private void detectRingsInIntake() {
		double distance = ringDetector.getDistance(DistanceUnit.MM);
		if (distance > NO_RING_THRESHOLD) {
=======
	}
	
	private void detectRingsInIntake() {
		double distanceToRing = ringDetector.getDistance(DistanceUnit.INCH);
		if (ringSensed && distanceToRing > NO_RING_THRESHOLD) {
>>>>>>> 9422ce86
			ringSensed = false;
		} else if (!ringSensed && distance < RING_DETECTION_THRESHOLD) {
			numRingsTakenIn++;
			ringSensed = true;
		}
	}
	
	//tele-op function
	public void updateState(int buttonPressed) { // intake on = 0; intake reverse = 1
		state = STATE_SWITCH[state][buttonPressed];
	}
	
	// the following are used in auto
	public void intakeOn() {
		state = ON;
	}
	
	public void intakeReverse() {
		state = REVERSE;
	}
	
	public void intakeOff() {
		state = OFF;
	}

	public void intake() {
		intakeMotor.setMotorPower(ON);
		rollerMotor.setMotorPower(ON);
	}

	public void spit() {
		intakeMotor.setMotorPower(-1);
		rollerMotor.setMotorPower(-1);
	}

	public void pauseIntake() {
		intakeMotor.brake();
		rollerMotor.brake();
	}

	public void intakeServoOut() { intakeServo.setPosition(0); }

	public void intakeServoIn() { intakeServo.setPosition(1); }
	
	@Override
	public boolean doAction(String action, long maxTimeAllowed) {
		return false;
	}
	
	@Override
	public boolean stopAction(String action) {
		return false;
	}
	
	@Override
	public boolean startDoingAction(String action) {
		return false;
	}
	
	@Override
	public void kill() {
		intakeMotor.killMotorController();
		rollerMotor.killMotorController();
	}
}<|MERGE_RESOLUTION|>--- conflicted
+++ resolved
@@ -24,7 +24,7 @@
 	
 	public static final int ON_BUTTON = 0;
 	public static final int OFF_BUTTON = 1;
-
+	
 	private static final double[] POWERS = { 0, MOTOR_POWER, -MOTOR_POWER };
 	private static final int[][] STATE_SWITCH =   {
 			{ ON, REVERSE },
@@ -45,13 +45,8 @@
 
 	private DistanceSensor ringDetector;
 	private boolean ringSensed;
-<<<<<<< HEAD
-	private static final double RING_DETECTION_THRESHOLD = 140;//todo find these
-	private static final double NO_RING_THRESHOLD = 160;
-=======
-	private static final double RING_DETECTION_THRESHOLD = 0; // todo find these
-	private static final double NO_RING_THRESHOLD = 0;
->>>>>>> 9422ce86
+	private static final double RING_DETECTION_THRESHOLD = 160;//todo find these
+	private static final double NO_RING_THRESHOLD = 140;
 	
 	public int numRingsTakenIn;
 	
@@ -61,53 +56,42 @@
 			intakeMotor.setMode(DcMotor.RunMode.RUN_USING_ENCODER);
 			intakeMotor.setZeroPowerBehavior(DcMotor.ZeroPowerBehavior.BRAKE);
 			intakeMotor.setDirection(DcMotorSimple.Direction.REVERSE);
-
+			
 			rollerMotor = new MotorController("rollerMotor", "MotorConfig/NeverRest40.json", hardwareMap);
 			rollerMotor.setMode(DcMotor.RunMode.RUN_WITHOUT_ENCODER); // there is no encoder on this motor currently
 			rollerMotor.setZeroPowerBehavior(DcMotor.ZeroPowerBehavior.BRAKE);
 			rollerMotor.setDirection(DcMotorSimple.Direction.REVERSE);
 			
 			intakeServo = hardwareMap.servo.get("intakeServo");
-
-			ringDetector = hardwareMap.get(DistanceSensor.class, "ringDetector");
 		} catch (IOException e) {
 			e.printStackTrace();
 		}
 		
 		state = OFF;
 		ringSensed = false;
-		numRingsTakenIn = 3;
 		
 		driver = hardwareMap.get(RevBlinkinLedDriver.class, "intakeLEDs");
+		
+		ringDetector = hardwareMap.get(DistanceSensor.class, "intakeSensor");
 	}
 
 	
-	public void update() { // call this function repeatedly
+	public void update() {//call this function repeatedly
 		intakeMotor.setMotorPower(POWERS[state]);
 		rollerMotor.setMotorPower(POWERS[state]);
 		driver.setPattern(COLORS[state]);
 		detectRingsInIntake();
-<<<<<<< HEAD
 		outtakeExtraRing();
 	}
 	
 	private void outtakeExtraRing() {
-		if (numRingsTakenIn > 3) {
+		if (numRingsTakenIn > 3)
 			intakeReverse();
-			numRingsTakenIn--;
-		}
 	}
 	
 	private void detectRingsInIntake() {
 		double distance = ringDetector.getDistance(DistanceUnit.MM);
 		if (distance > NO_RING_THRESHOLD) {
-=======
-	}
-	
-	private void detectRingsInIntake() {
-		double distanceToRing = ringDetector.getDistance(DistanceUnit.INCH);
-		if (ringSensed && distanceToRing > NO_RING_THRESHOLD) {
->>>>>>> 9422ce86
 			ringSensed = false;
 		} else if (!ringSensed && distance < RING_DETECTION_THRESHOLD) {
 			numRingsTakenIn++;
@@ -116,7 +100,7 @@
 	}
 	
 	//tele-op function
-	public void updateState(int buttonPressed) { // intake on = 0; intake reverse = 1
+	public void updateState(int buttonPressed) {//intake on = 0; intake reverse = 1
 		state = STATE_SWITCH[state][buttonPressed];
 	}
 	
@@ -131,16 +115,6 @@
 	
 	public void intakeOff() {
 		state = OFF;
-	}
-
-	public void intake() {
-		intakeMotor.setMotorPower(ON);
-		rollerMotor.setMotorPower(ON);
-	}
-
-	public void spit() {
-		intakeMotor.setMotorPower(-1);
-		rollerMotor.setMotorPower(-1);
 	}
 
 	public void pauseIntake() {
