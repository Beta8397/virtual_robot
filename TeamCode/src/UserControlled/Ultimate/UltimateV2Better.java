--- conflicted
+++ resolved
@@ -92,7 +92,7 @@
 	protected static final double LOW_SPEED = 15;
 	protected static final double MIN_SPEED = 5;
 	private static final double MIN_MOVEMENT_POWER = .1;
-	
+
 	boolean eStop = false, slowMode = false, intakeOn = false, outakeOn = false, y2Pressed = false, x2Pressed = false, toggleShooterWheel = false, toggleWobbleGrabbed = false,
 			rt1Pressed = false, rightTriggerPressed = false, toggleIndex = false, toggleIntakeServo = false, rt2Pressed = false, a2Pressed = false, b2Pressed = false,
 			dpadD2pressed = false, toggleIncrement = false, dpadU2pressed = false, toggleDecrement = false;
@@ -186,15 +186,10 @@
 	private void controlDrive() {
 		if(controllerOne.leftTriggerHeld) slowMode = true;
 		else slowMode = false;
-<<<<<<< HEAD
-		double drivePower = slowMode ? leftStick.magnitude() / 3.0 : leftStick.magnitude();
-		double turnPower = slowMode ? rightStick.x() / 4.0 : rightStick.x() / 2.0;
-=======
 		double drivePower = slowMode ? leftStick.magnitude() / 3 : leftStick.magnitude();
 		double turnPower = slowMode ? rightStick.x() / 4 : rightStick.x();
 		drivePower = (drivePower > MIN_MOVEMENT_POWER) ? drivePower : 0;//slight error in joystick position doesn't move the robot
 		turnPower = (Math.abs(turnPower) > MIN_MOVEMENT_POWER) ? turnPower : 0;
->>>>>>> 80c2f2d2
 		if (!eStop)
 			robot.driveOnHeadingWithTurning(leftStick.angle(), drivePower, turnPower);
 	}
@@ -247,17 +242,25 @@
 	private void playerTwoFunctions(GamepadController controller) {
 		if(gamepad2.a && !a2Pressed) {
 			a2Pressed = true;
-			intake.updateState(intake.ON_BUTTON);
+			//intake.updateState(intake.ON_BUTTON);
+			intakeOn = !intakeOn;
+			outakeOn = false;
 		} else if(!gamepad2.a) {
 			a2Pressed = false;
 		}
 
 		if(gamepad2.b && !b2Pressed) {
 			b2Pressed = true;
-			intake.updateState(intake.OFF_BUTTON);
+			//intake.updateState(intake.OFF_BUTTON);
+			outakeOn = !outakeOn;
+			intakeOn = false;
 		} else if(!gamepad2.b) {
 			b2Pressed = false;
 		}
+
+		if(intakeOn) intake.intake();
+		else if(outakeOn) intake.spit();
+		else intake.pauseIntake();
 
 		// Shooter wheel toggle
 		if (gamepad2.x && !x2Pressed) {
@@ -315,7 +318,7 @@
 			shooter.setPowerShotPower();
 		}
 	}
-	
+
 	private void powerShots() {
 		robot.driveToLocationPID(ConfigVariables.POWER_SHOT_LOCATION_NO_HEADING, MED_SPEED, this);
 		powerShotLeft();
