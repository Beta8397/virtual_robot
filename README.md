--- conflicted
+++ resolved
@@ -89,16 +89,14 @@
 
 LOG OF CHANGES
 
-<<<<<<< HEAD
 CHANGES 1/22/2021
     Changed telemetry to match (nearly completely) the API of the FTC SDK (but no speech). Also, add stack trace output 
     for exceptions thrown by op modes.
-=======
+	
 CHANGES 12/28/2020
     Introduced support for game elements for the Ultimate Goal game including rings and wobble goal.  Robots can
     interact with game elements, and the human player (to return rings) is also simulated.  The BoPBot robot
     configuration demonstrates an implementation of an intake, shooter, and wobble goal manipulator arm.
->>>>>>> 2dbb6b16
 
 CHANGES 9/20/2020
     Added Swerve robot configuration. Each of four swerve units has: a DcMotor for drive, a CR-Servo for steering,
