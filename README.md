# A 2D simulator to help beginning Java programmers learn to program for FTC Robotics.

New: 

<<<<<<< HEAD
Support for Pedro-Pathing added. Currently set up to use Pinpoint localization with either
the Mecanum Bot configuration or the new MecDynamic Bot configuration. If using Mecanum Bot
config, behavior may be improved by adding a little inertia (~25%) with the inertia slider.

New MecDynamic Bot configuration: a mecanum configuration with a more realistic dynamics 
model than the existing Mecanum configuration. This added to provide more realistic behavior 
with Pedro-Pathing, but you can use either MecDynamic or the original Mecanum config.
=======
Support for Pedro-Pathing added. Currently set up to use Pinpoint localization. Recommendation: set the 
"Motor Inertia" slider to about 25% to mitigate oscillations.
>>>>>>> e2b13afe

GoBilda Pinpoint odometry sensor added. It is included in Mecanum and XDrive robots. ("pinpoint" in config file)

SparFunOTOS Odometry Sensor added. It is included in Mecanum and XDrive robots. ("sensor_otos" in config file)

OctoQuad Encoder Sensor added. It is included in the Mecanum and XDrive robot configurations, with channels
assigned as follows: 0->back left drive motor; 1->front left drive motor; 2->front right drive motor;
3->back right motor; 4->left deadwheel encoder; 5->right deadwheel encoder; 6-> perpendicular deadwheel
encoder. You can still use the traditional way of working with the encoders, as well.

Want to use virtual_robot to try out AcmeRobotics RoadRunner? Refer to the 
[Road-Runner-Quickstart-Instructions](Road-Runner-Quickstart-Instructions.pdf) pdf.

Includes Programming Board configuration to serve as a companion to the book "Learn Java For FTC", by Alan Smith. The
PDF can be [downloaded for free](https://github.com/alan412/LearnJavaForFTC) or you can purchase the paperback on
[Amazon](https://www.amazon.com/dp/B08DBVKXLZ).
    
![](/readme_image.jpg)

This is a JavaFX application developed using the (free) IntelliJ IDEA Community Edition IDE. The repository can be downloaded
and unzipped, then opened with IntelliJ. It can also be run using Android Studio 
(see this [video](https://www.youtube.com/watch?v=pmaT9Twbmao)).

Multiple robot configurations are available. MecanumBot has a mecanum drive with a servo-driven arm at the back, 
and with three dead-wheel encoders. XDriveBot has four corner-mounted Omni-wheels, a rear arm driven by a cr-servo, 
and three dead-wheel encoders. ArmBot is a mecanum drive bot with a motor-driven arm and servo-driven grabber. 
Several other configurations (SwerveBot, DiffSwerveBot, etc) are available, but are currently disabled. They can be 
enabled by un-commenting the @Botconfig annotations in their configuration classes (package virtual_robot.robots.classes).

Each robot can be thought of as 18 inches wide.  For the two-wheel bot and mecanum wheel bots, the distance between
the centers of the right and left wheels is 16 inches. For the mecanum wheel bots, the distance between the centers
of the front and back wheels is 14 inches, and the mecanum wheels (when viewed from the top) have an "X" configuration.
For the X-Drive bot, the distance between the centers of any two adjacent wheels is 14.5 inches. Each motor has an
encoder. There is a downward-facing color sensor in the center of each robot. A BNO055 IMU is also 
included. Each robot also has distance sensors on the front, left, right and back sides. A small green rectangle 
indicates the front of each robot. Wheel diameters are all 4 inches. For the robots with dead-wheel encoders 
(MecanumBot and XDriveBot), the forward-reverse encoder wheels are mounted 6 inches to the right and left of center, 
while the X-direction (i.e., right-left) encoder wheel is mounted at the center. The dead-wheels are two inches in 
diameter. Positioning of the dead-wheels can be changed easily in the robot configuration classes.

The field can be thought of as 12 feet wide. The field graphic (currently the Freight Frenzy field)
is obtained from a bitmap (.bmp) image. The color sensor detects the field color beneath the center of the
robot. The field graphic is easily changed by providing a different .bmp image in the virtual_robot.config.Config class.
The .bmp image is the freight_field648.bmp file in the virtual_robot.assets folder. If a different .bmp image is used,
it must be at least as wide and as tall as the field dimensions (currently 648 x 648 pixels to fit on the screen of
most laptops). The Config class also allows selection between the use of "real" hardware gamepads versus a
"virtual gamepad".

In addition to the robot configurations described above, there is an additional configuration called
"ProgrammingBoard". It is meant to emulate the programming board described in the book "Learn Java For FTC", by
Alan Smith.  (The PDF can be [downloaded for free](https://github.com/alan412/LearnJavaForFTC) or you can purchase 
the paperback on [Amazon](https://www.amazon.com/dp/B08DBVKXLZ).) It is a board with several hardware devices 
attached: DcMotor, Servo, Potentiometer, Touch Sensor, and a Color-Distance Sensor. It also has a BNO055 IMU. 
The board doesn't move around the field, but it can be rotated (to test the IMU) by dragging the board chassis.

An approximation of the FTC SDK is provided.

User-defined OpModes must be placed in the org.firstinspires.ftc.teamcode package, and must extend OpMode 
(or LinearOpMode). OpModes are registered by placing a @TeleOp or @Autonomous annotation immediately above the class 
declaration.

Several example OpModes are provided in the org.firstinspires.ftc.teamcode package. To minimize clutter, a number 
of sample op modes are currently disabled; they can be re-enabled by commenting out the @Disabled annotation. A 
number of robot configurations are also disabled. A robot configuration can be re-enabled by finding its class 
in the virtual_robot.robots.classes package, and un-commenting its @BotConfig annotation.

To use:

  1. Make sure you have the Java JDK installed on your PC. Also, install the free Community Edition of JetBrains
     IntelliJ IDEA. (See the Detailed Installation Instructions PDF)
  2. Download the virtual_robot .zip, and extract contents. Open the project in IntelliJ. You'll see three modules in
     the project (Controller, TeamCode, and virtual_robot) -- the only module you'll need to touch is TeamCode. It
     contains the org.firstinspires.ftc.teamcode package.
  3. Write your OpModes in the org.firstinspires.ftc.teamcode package; make sure to include a @TeleOp or @Autonomous 
     annotation. These must extend the OpMode class (may either extend OpMode OR LinearOpMode). OpMode must provide 
     init() and loop() methods; LinearOpMode must provide runOpMode() method.
  4. You can either use the Virtual Gamepad (currently the default), or use one or two real Gamepads; to use real 
     gamepads, open Controller/src/virtual_robot/config/Config.java and set USE_VIRTUAL_GAMEPAD to false. Then plug 
     in your gamepad(s). 
  5. Run the application (by clicking the green arrowhead at the toolbar).
  6. If using real gamepad(s), press start-A or start-B on gamepad(s) to select which is gamepad1 vs. gamepad2.
  7. Use Configuration dropdown box to select a robot configuration. The configuration will be displayed.
  8. Use the Op Mode drop down box to select the desired OpMode.
  9. Prior to initialization, position the robot on the field by left-mouse-clicking the field (for robot position),
     and right-mouse-clicking (for robot orientation).
  10. Use the INIT/START/STOP button as you would on the FTC Driver Station.
  11. If desired use the sliders to introduce random and systematic motor error, and inertia.


LOG OF CHANGES

CHANGES 12/7/2022
    Added IMU interface, ImuOrientationOnRobot interface, RevHubOrientationOnRobot class, Quaternion class. Added
    Square Omniwheel Robot configuration (omniwheels on the sides rather than corners)--This is disabled by default,
    but can be re-enabled by un-commenting its Botconfig annotation.

CHANGES 8/26/2022 
    Rumble and LED capability added to the Virtual Gamepad, thanks to Alan Smith, FTC 16072. Also, fixed the invert
    method for 1x1 and 2x2 matrices in MatrixF, now that the corresponding bug has been fixed in the FTC SDK.

CHANGES 10/16/2021
    Implemented the Freight Frenzy game, and FreightBot robot configuration. The NoGame simulation is still available, 
    and can be set in Config.java (see below). In keeping with the FTC SDK v7.0, the Gamepad.setJoystickDeadzone 
    method has been removed. The deadzone is fixed at 0.2, and absolute input values from 0.2->1.0 are mapped into the 
    0.0->1.0 range. The ACME Robotics RoadRunner core is now included as a library. EasyOpenCV is also included 
    as a library, although only for compatibility with import statements in user classes.

CHANGES 5/7/2021
    Incorporated changes from Daniel McDonald/Bots Of Prey to allow interaction with game elements. Then,
    to accommodate future games and simplify collision handling, incorporated the dyn4j physics and collision 
    engine. Most robot configurations have been modified to work with the physics engine (though ArmBot has
    not, and provides a purely kinematic simulation). Only one configuration, BetaBot, actually takes up game
    elements (rings) and shoots them. A NoGame simulation is available: in Config.java, just set
    GAME = NoGame(). For the physics simulation, the friction coefficient between the robot wheels and the field is 
    currently very high (10), so there is virtually no skidding. This can be modified in the Config.java class.

CHANGES 1/22/2021
    Changed telemetry to match (nearly completely) the API of the FTC SDK (but no speech). Also, add stack trace output 
    for exceptions thrown by op modes.

CHANGES 9/20/2020
    Added Swerve robot configuration. Each of four swerve units has: a DcMotor for drive, a CR-Servo for steering,
    and a separate encoder to monitor steering (this appears as a DcMotor in the config file). A TestSwerve op mode
    is included for demonstration.

CHANGES 9/13/2020
    Added the ability to "constrain" the field, to simulate partial fields being used for remote competitions. For a
    "RED" field, change the value of X_MIN_FRACTION in Config.java from 0 to 0.3333. For a partial "BLUE" field, change
    the value of X_MAX_FRACTION from 1 to 0.6667. This will mask the excluded parts of the field, and constrain robot
    motion. The distance sensors will behave as if the wall has been moved to the edge of the constraint area.

CHANGES 8/29/2020
    Added the ability to have the "virtual gamepad" triggers and joysticks "snap back" to zero when released. By
    default, they will hold at current position when released. But, if the SHIFT or ALT key is being pressed, then when
    these controls are released, they will return to zero. The default behavior can be changed by changing the value
    of HOLD_CONTROLS_BY_DEFAULT in virtual_robot.config.Config.java.

CHANGES 8/22/2020  
    Added programming board configuration to serve as a companion for the book "Learn Java For FTC", by Alan Smith.
   
The PDF can be [downloaded for free](https://github.com/alan412/LearnJavaForFTC) or you can purchase the paperback
on [Amazon](https://www.amazon.com/dp/B08DBVKXLZ).
                                                                                                   
CHANGES 7/22/2020
    Added "Dead-wheel" encoder capability, and a new robot configuration that has mecanum drive wheels and
    three dead-wheel encoders. Also added a new op mode to demonstrate dead-wheel odometry.

CHANGES 12/16/2019
    Further changes to facilitate creation of new robot configurations. The robot configuration classes (e.g., 
    MechanumBot) still extend VirtualBot. But now, these classes are also the JavaFX Controller classes for 
    the fxml markup files that define the robot's graphical representation in the UI. The robot configuration class 
    must have a @BotConfig annotation that indicates the name of this config (as it will be displayed to the user)
    and the filename of its corresponding fxml file. The fxml file must have a Group object as its root, and must
    set the fx:controller attribute of that group to the name of the robot config class. Individual nodes
    in the group can be given fx:id attributes, which make them accessible in the robot config class by using
    a @FXML annotation. The easiest way to create a new configuration is to copy, then modify, the ".java" and ".fxml"
    files from an existing configuration (for example, MechanumBot.java and mechanum_bot.fxml). See extensive comments
    in the virtual_robot.controller.VirtualBot and virtual_robot.robots.classes.ArmBot classes and the
    virtual_robot.robots.fxml.arm_bot.fxml file for more explanation.

CHANGES 12/12/2019
    Changes made to all more versatile building of new robot configurations. A transparent robot base layer (equal in
    width to the field) was added. This makes it possible for the robot to have accessories that extend well beyond
    the chassis in all four directions. A new robot configuration, ArmBot, was added. It has an extensible arm with a
    grabber at the end. The arm is DC Motor-operated. The grabber is Servo-operated. It is a mecanum-wheeled bot.

CHANGES 11/29/2019
    Range class and additional op modes contributed by FTC Team 16072. Servo interface (and ServoImpl class)
    enhanced with more features of the actual FTC SDK: ability to reverse direction and to scale position range.

CHANGES 10/6/2019
    Added the option of using "Virtual GamePad" instead of real GamePad. To do this, go to the Config.java class in the
    virtual_robot.config package (within the Controller module), and assign "true" to the USE_VIRTUAL_GAMEPAD constant.
    Other constants in this class include the field image (BACKGROUND) and the field width in pixels (FIELD_WIDTH). If
    changing FIELD_WIDTH, need to supply a square bitmap (.bmp) field image that is FIELD_WIDTH pixels wide.

CHANGES 8/17/2019
    RUN_TO_POSITION mode is now available for DcMotor, with setTargetPosition, getTargetPosition, and isBusy methods.
    Added 175 ms of latency to the BNO055IMU.

CHANGES 8/4/2019
    To better approximate real robot behavior, latency of 175ms added to the standard gyro sensor (used only on the
    Two-Wheel Bot). That is, updated values are available only every 175ms. The amount of latency can be changed
    easily in the createHardwareMap method of the virtual_robot.robots.classes.TwoWheelBot class. Will probably make a
    similar change to the BNO055IMU soon.

CHANGES 7/10/2019
    To improve plug and play with OpModes copied and pasted from Android Studio, multiple packages were renamed. In
    addition, Continuous Rotation Servo capability was added. The XDrive Bot now has a CR Servo in the back rather
    than a standard servo. The XDriveBotDemo op mode demonstrates the use of this servo, using gamepad2.

    NOTE: OpModes copied directly from Android Studio to Virtual Robot do not automatically compile when pasted into
    Virtual Robot in IntelliJ, and won't show up in the OpModes dropdown box until they are compiled. Three different
    methods to force compilation are: 1) Right click the file and select "Recompile"; 2) From the "Build" menu,
    select "Rebuild Project"; or, 3) Make any change at all to the OpMode file (e.g., add a comment). Any one of these
    methods is sufficient.

CHANGES 7/06/2019
    Now uses @TeleOp, @Autonomous, and @Disabled class annotations to control the display of OpModes in the OpMode
    combobox. For @TeleOp and @Autonomous, a name parameter must be specified. The group parameter is optional (default
    group is "default"). GamePad setJoystickDeadzone capability contributed by FTC team 16072.

CHANGES 7/01/2019
    Now supports two GamePads instead of just one. Use start-A and start-B to select gamepad1 and gamepad2, as
    you would in the FTC SDK. Two op modes for Mecanum Bot contributed by FTC team 16072, including a nice
    demonstration of field-centric drive using the IMU. These are in the org.firstinspires.ftc.teamcode.ftc16072 package.

CHANGES 6/25/2019
    Contribution from Alan Smith (alan412): now supports "regular" op modes in addition to linear op modes.

CHANGES 4/3/2019
    1. Added BNO055IMU interface to simulate (in a limited way) coding for the IMU in the REV Expansion Hub.
    2. The Mecanum Bot and X Drive Bot now have a BNO055IMU rather than the original gyro.
    3. The Two-Wheel Bot still has the original gyro.
    4. DCMotor interface renamed to DcMotor, in keeping the the FTC SDK.
    5. New utility classes: enum AngleUnit, enum AxesOrder, enum AxesReference, class Orientation

CHANGES 3/23/2019
    1. Uses real game pad (instead of the original "virtual" game pad.
    2. Added an X-Drive robot configuration.
    3. Tweaks to opModeIsActive() and addition of isStopRequested() to allow while() loop before START.
    4. Added Color class with single static method: RGBtoHSV(red, green, blue, hsv).
    5. Added distance sensors to all robot configurations to measure distance from walls.
    6. Replaced LineFollow example opMode with MechBotAutoDemo, a line follower that actually works.
<|MERGE_RESOLUTION|>--- conflicted
+++ resolved
@@ -2,18 +2,13 @@
 
 New: 
 
-<<<<<<< HEAD
 Support for Pedro-Pathing added. Currently set up to use Pinpoint localization with either
 the Mecanum Bot configuration or the new MecDynamic Bot configuration. If using Mecanum Bot
 config, behavior may be improved by adding a little inertia (~25%) with the inertia slider.
 
 New MecDynamic Bot configuration: a mecanum configuration with a more realistic dynamics 
-model than the existing Mecanum configuration. This added to provide more realistic behavior 
+model than the existing Mecanum configuration. This is added to provide more realistic behavior 
 with Pedro-Pathing, but you can use either MecDynamic or the original Mecanum config.
-=======
-Support for Pedro-Pathing added. Currently set up to use Pinpoint localization. Recommendation: set the 
-"Motor Inertia" slider to about 25% to mitigate oscillations.
->>>>>>> e2b13afe
 
 GoBilda Pinpoint odometry sensor added. It is included in Mecanum and XDrive robots. ("pinpoint" in config file)
 
