package virtual_robot.controller;

import com.qualcomm.robotcore.eventloop.opmode.*;
import com.qualcomm.robotcore.hardware.*;
import com.studiohartman.jamepad.ControllerManager;
import com.studiohartman.jamepad.ControllerState;
import javafx.beans.value.ChangeListener;
import javafx.beans.value.ObservableValue;
import javafx.collections.FXCollections;
import javafx.collections.ObservableList;
import javafx.fxml.FXMLLoader;
import javafx.scene.Group;
import javafx.scene.control.*;
import javafx.scene.input.KeyCode;
import javafx.scene.input.KeyEvent;
import javafx.scene.layout.BorderPane;
import javafx.scene.layout.HBox;
import javafx.scene.shape.Polyline;
import javafx.scene.shape.Rectangle;
import javafx.util.Callback;
import org.firstinspires.ftc.robotcore.external.Telemetry;
import org.firstinspires.ftc.robotcore.internal.opmode.TelemetryImpl;
import org.reflections.Reflections;
import virtual_robot.config.Config;
import javafx.application.Platform;
import javafx.event.ActionEvent;
import javafx.fxml.FXML;
import javafx.geometry.Rectangle2D;
import javafx.scene.image.Image;
import javafx.scene.image.ImageView;
import javafx.scene.image.PixelReader;
import javafx.scene.input.MouseEvent;
import javafx.scene.layout.StackPane;
import javafx.scene.paint.Color;
import com.qualcomm.hardware.bosch.BNO055IMU;
import com.qualcomm.robotcore.hardware.DcMotorImpl;
import org.firstinspires.ftc.robotcore.external.navigation.DistanceUnit;

import virtual_robot.config.Game;
import virtual_robot.controller.robots.GameElementControlling;
import virtual_robot.controller.robots.classes.BoPBot;
import virtual_robot.keyboard.KeyState;

import java.io.IOException;
import java.lang.annotation.Annotation;
import java.util.*;
import java.util.concurrent.Executors;
import java.util.concurrent.ScheduledExecutorService;
import java.util.concurrent.TimeUnit;

/**
 * For internal use only. Controller class for the JavaFX application.
 */
public class VirtualRobotController {

    //User Interface
    @FXML private StackPane fieldPane;
    @FXML ImageView imgViewBackground;
    @FXML private ComboBox<Class<?>> cbxConfig;
    @FXML private Button driverButton;
    @FXML private ComboBox<Class<?>> cbxOpModes;
    @FXML private Slider sldRandomMotorError;
    @FXML private Slider sldSystematicMotorError;
    @FXML private Slider sldMotorInertia;
    @FXML private TextArea txtTelemetry;
    @FXML private CheckBox checkBoxGamePad1;
    @FXML private CheckBox checkBoxGamePad2;
    @FXML private BorderPane borderPane;
    @FXML private CheckBox cbxShowPath;
    @FXML private CheckBox checkBoxAutoHuman;

    //Virtual Hardware
    private HardwareMap hardwareMap = null;
    private VirtualBot bot = null;
    private VirtualField field = null;
    private List<VirtualGameElement> gameElements = new ArrayList<>();
    Gamepad gamePad1 = new Gamepad();
    Gamepad gamePad2 = new Gamepad();
    GamePadHelper gamePadHelper = null;
    ScheduledExecutorService gamePadExecutorService = Executors.newSingleThreadScheduledExecutor();

    VirtualGamePadController virtualGamePadController = null;

    //Background Image and Field
    private Image backgroundImage = Config.BACKGROUND;
    private PixelReader pixelReader = backgroundImage.getPixelReader();
    private double halfFieldWidth;
    private double fieldWidth;

    //Path Drawing
    Polyline pathLine;

    //Lists of OpMode classes and OpMode Names
    private ObservableList<Class<?>> nonDisabledOpModeClasses = null;

    //OpMode Control
    private OpMode opMode = null;
    private volatile boolean opModeInitialized = false;
    private volatile boolean opModeStarted = false;
    private Thread opModeThread = null;

    //Virtual Robot Control Engine
    ScheduledExecutorService executorService = null;
    public static final double TIMER_INTERVAL_MILLISECONDS = 20;

    //Random Number Generator
    private Random random = new Random();

    //KeyState
    private KeyState keyState = new KeyState();

    /*
     * Motor slider listener
     *
     * The values set for random error fraction and systematic error fraction may look reversed, but they aren't.
     * Systematic error fraction is set randomly for each motor when the slider is changed, but then remains the
     * same for that motor until the slider is changed again. Random error fraction is set for each motor when the
     * slider is changed, but then (in the DcMotorImpl class) gets multiplied by a new random number during each motor
     * update cycle.
     */
    private ChangeListener<Number> sliderChangeListener = new ChangeListener<Number>() {
        @Override
        public void changed(ObservableValue<? extends Number> observable, Number oldValue, Number newValue) {
            for (DcMotor motor: hardwareMap.dcMotor) {
                if (!(motor instanceof DcMotorImpl)) continue;      //Now that DeadWheelEncoder has been added, not all "DcMotor" are "DcMotorImpl"
                ((DcMotorImpl)motor).setRandomErrorFrac(sldRandomMotorError.getValue());
                ((DcMotorImpl)motor).setSystematicErrorFrac(sldSystematicMotorError.getValue() * 2.0 * (0.5 - random.nextDouble()));
                ((DcMotorImpl)motor).setInertia(1.0 - Math.pow(10.0, -sldMotorInertia.getValue()));
            }
        }
    };

    boolean getOpModeInitialized(){ return opModeInitialized; }

    public void initialize() {
        OpMode.setVirtualRobotController(this);
        VirtualBot.setController(this);
        VirtualField.setController(this);
        VirtualGameElement.setController(this);
        setupCbxOpModes();
        setupCbxRobotConfigs();
        fieldWidth = Config.FIELD_WIDTH;
        halfFieldWidth = fieldWidth / 2.0;
        fieldPane.setPrefWidth(fieldWidth);
        fieldPane.setPrefHeight(fieldWidth);
        fieldPane.setMinWidth(fieldWidth);
        fieldPane.setMaxWidth(fieldWidth);
        fieldPane.setMinHeight(fieldWidth);
        fieldPane.setMaxHeight(fieldWidth);
        imgViewBackground.setFitWidth(fieldWidth);
        imgViewBackground.setFitHeight(fieldWidth);
        imgViewBackground.setViewport(new Rectangle2D(0, 0, fieldWidth, fieldWidth));
        imgViewBackground.setImage(backgroundImage);
        Rectangle pathRect = new Rectangle(fieldWidth, fieldWidth);
        pathRect.setFill(Color.color(1,0,0,0));
        pathLine = new Polyline();
        pathLine.setStroke(Color.LAWNGREEN);
        pathLine.setStrokeWidth(2);
        pathLine.setVisible(false);
        fieldPane.getChildren().addAll(new Group(pathRect, pathLine));

        addConstraintMasks();

        field = new VirtualField();

        sldRandomMotorError.valueProperty().addListener(sliderChangeListener);
        sldSystematicMotorError.valueProperty().addListener(sliderChangeListener);
        sldMotorInertia.valueProperty().addListener(sliderChangeListener);
        if (Config.USE_VIRTUAL_GAMEPAD){
            checkBoxGamePad1.setVisible(false);
            checkBoxGamePad2.setVisible(false);
            FXMLLoader loader = new FXMLLoader(getClass().getResource("virtual_gamepad.fxml"));
            try{
                HBox hbox = (HBox)loader.load();
                virtualGamePadController = loader.getController();
                virtualGamePadController.setVirtualRobotController(this);
                borderPane.setBottom(hbox);
            } catch (IOException e){
                System.out.println("Virtual GamePad UI Failed to Load");
            }
            gamePadHelper = new VirtualGamePadHelper();
        } else {
            checkBoxGamePad1.setDisable(true);
            checkBoxGamePad1.setStyle("-fx-opacity: 1");
            checkBoxGamePad2.setDisable(true);
            checkBoxGamePad2.setStyle("-fx-opacity: 1");
            gamePadHelper = new RealGamePadHelper();
        }
        gamePadExecutorService.scheduleAtFixedRate(gamePadHelper, 0, 20, TimeUnit.MILLISECONDS);
    }

    /**
     *  "Gray out" part of the field based on the field constraints (X_MIN_FRACTION, X_MAX_FRACTION,
     *  Y_MIN_FRACTION, Y_MAX_FRACTION values)
     */
    private void addConstraintMasks(){
        if (Config.X_MIN_FRACTION > 0){
            Rectangle rect = new Rectangle(fieldWidth*Config.X_MIN_FRACTION, fieldWidth);
            rect.setFill(Color.color(0.2, 0.2, 0.2, 0.75));
            fieldPane.getChildren().add(rect);
        }
        if (Config.X_MAX_FRACTION < 1){
            Rectangle rect = new Rectangle(fieldWidth*(1-Config.X_MAX_FRACTION), fieldWidth);
            rect.setTranslateX(fieldWidth*Config.X_MAX_FRACTION);
            rect.setFill(Color.color(0.2, 0.2, 0.2, 0.75));
            fieldPane.getChildren().add(rect);
        }
        if (Config.Y_MIN_FRACTION > 0){
            Rectangle rect = new Rectangle(fieldWidth*(Config.X_MAX_FRACTION-Config.X_MIN_FRACTION), fieldWidth*Config.Y_MIN_FRACTION);
            rect.setTranslateX(fieldWidth*Config.X_MIN_FRACTION);
            rect.setTranslateY(fieldWidth*(1-Config.Y_MIN_FRACTION));
            rect.setFill(Color.color(0.2, 0.2, 0.2, 0.75));
            fieldPane.getChildren().add(rect);
        }
        if (Config.Y_MAX_FRACTION < 1){
            Rectangle rect = new Rectangle(fieldWidth*(Config.X_MAX_FRACTION-Config.X_MIN_FRACTION), fieldWidth*(1-Config.Y_MAX_FRACTION));
            rect.setTranslateX(fieldWidth*Config.X_MIN_FRACTION);
            rect.setFill(Color.color(0.2, 0.2, 0.2, 0.75));
            fieldPane.getChildren().add(rect);
        }
    }

    private void setupCbxRobotConfigs(){
        //Reflections reflections = new Reflections(VirtualRobotApplication.class.getClassLoader());
        Reflections reflections = new Reflections("virtual_robot.controller.robots.classes");
        Set<Class<?>> configClasses = new HashSet<>();
        configClasses.addAll(reflections.getTypesAnnotatedWith(BotConfig.class));
        ObservableList<Class<?>> validConfigClasses = FXCollections.observableArrayList();
        for (Class<?> c: configClasses){
            if (!c.getAnnotation(BotConfig.class).disabled() && VirtualBot.class.isAssignableFrom(c))
                validConfigClasses.add(c);
        }
        cbxConfig.setItems(validConfigClasses);
        cbxConfig.setValue(BoPBot.class);

        cbxConfig.setCellFactory(new Callback<ListView<Class<?>>, ListCell<Class<?>>>() {
            @Override
            public ListCell<Class<?>> call(ListView<Class<?>> param) {
                final ListCell<Class<?>> cell = new ListCell<Class<?>>(){
                    @Override
                    protected void updateItem(Class<?> cl, boolean bln){
                        super.updateItem(cl, bln);
                        if (cl == null){
                            setText(null);
                            return;
                        }
                        Annotation a = cl.getAnnotation(BotConfig.class);
                        setText(((BotConfig)a).name());
                    }
                };
                return cell;
            }
        });

        cbxConfig.setButtonCell(new ListCell<Class<?>>(){
            @Override
            protected void updateItem(Class<?> cl, boolean bln) {
                super.updateItem(cl, bln);
                if (cl == null) {
                    setText(null);
                    return;
                }
                Annotation a = cl.getAnnotation(BotConfig.class);
                setText(((BotConfig) a).name());
            }
        });
    }


    public VirtualBot getVirtualBotInstance(Class<?> c){
        try {
            Annotation a = c.getAnnotation(BotConfig.class);
            FXMLLoader loader = new FXMLLoader(getClass().getResource("/virtual_robot/controller/robots/fxml/" + ((BotConfig) a).filename() + ".fxml"));
            Group group = (Group) loader.load();
            VirtualBot bot = (VirtualBot) loader.getController();
            bot.setUpDisplayGroup(group);
            return bot;
        } catch (Exception e){
            System.out.println("Unable to load robot configuration.");
            System.out.println(e.getMessage());
            e.printStackTrace();
            return null;
        }
    }

    public VirtualGameElement getVirtualGameElementInstance(Class<?> c){
        try {
            Annotation a = c.getAnnotation(GameElementConfig.class);
            FXMLLoader loader = new FXMLLoader((getClass().getResource("/virtual_robot/controller/game_elements/fxml/" + ((GameElementConfig) a).filename() + ".fxml")));
            Group group = (Group) loader.load();
            VirtualGameElement element = (VirtualGameElement) loader.getController();
            element.setUpDisplayGroup(group);
            return element;
        } catch (Exception e){
            System.out.println("Unable to load game element configuration.");
            System.out.println(e.getMessage());
            e.printStackTrace();
            return null;
        }
    }

    private String getNameFromAnnotationOrOpmode(Class c){
        String name = "";
        Annotation a1 = c.getAnnotation(TeleOp.class);
        if(a1 != null){
            name = ((TeleOp)a1).name();
        }else{
            a1 = c.getAnnotation(Autonomous.class);
            if(a1 != null){
                name = ((Autonomous)a1).name();
            }
        }
        if(name.isEmpty()){
            name = c.getSimpleName();
        }
        return name;
    }
    private String getGroupFromAnnotationOrOpmode(Class c){
        String group = null;
        Annotation a1 = c.getAnnotation(TeleOp.class);
        if(a1 != null){
            group = ((TeleOp)a1).group();
        }else{
            a1 = c.getAnnotation(Autonomous.class);
            if(a1 != null){
                group = ((Autonomous)a1).group();
            }
        }
        return group;
    }

    private void setupCbxOpModes(){
        //Reflections reflections = new Reflections(VirtualRobotApplication.class.getClassLoader());
        Reflections reflections = new Reflections("");
        //Reflections reflections = new Reflections("Autonomous.OpModes.UltimateAuto");
        Set<Class<?>> opModes = new HashSet<>();
        opModes.addAll(reflections.getTypesAnnotatedWith(TeleOp.class));
        opModes.addAll(reflections.getTypesAnnotatedWith(Autonomous.class));
        nonDisabledOpModeClasses = FXCollections.observableArrayList();
        for (Class<?> c : opModes){
            if (c.getAnnotation(Disabled.class) == null && OpMode.class.isAssignableFrom(c)){
                nonDisabledOpModeClasses.add(c);
            }
        }

        nonDisabledOpModeClasses.sort(new Comparator<Class<?>>() {
            @Override
            public int compare(Class<?> o1, Class<?> o2) {
                String group1 = getGroupFromAnnotationOrOpmode(o1);
                String group2 = getGroupFromAnnotationOrOpmode(o2);

                if (group1 == null) return -1;
                else if (group2 == null) return 1;
                else return group1.compareToIgnoreCase(group2);
            }
        });

        cbxOpModes.setItems(nonDisabledOpModeClasses);

        cbxOpModes.setCellFactory(new Callback<ListView<Class<?>>, ListCell<Class<?>>>() {
            @Override
            public ListCell<Class<?>> call(ListView<Class<?>> param) {
                final ListCell<Class<?>> cell = new ListCell<Class<?>>(){
                    @Override
                    protected void updateItem(Class<?> cl, boolean bln){
                        super.updateItem(cl, bln);
                        if (cl == null){
                            setText(null);
                            return;
                        }
                        String group = getGroupFromAnnotationOrOpmode(cl);
                        String name = getNameFromAnnotationOrOpmode(cl);

                        if(group.isEmpty()) {
                            setText(name);
                        }else{
                            setText(group + ": " + name);
                        }
                    }
                };
                return cell;
            }
        });

        cbxOpModes.setButtonCell(new ListCell<Class<?>>(){
            @Override
            protected void updateItem(Class<?> cl, boolean bln) {
                super.updateItem(cl, bln);
                if (cl == null) {
                    setText(null);
                    return;
                }
                setText(getNameFromAnnotationOrOpmode(cl));
            }
        });

        cbxOpModes.setValue(cbxOpModes.getItems().get(0));
    }


    @FXML
    public void setConfig(ActionEvent event){
        if (opModeInitialized || opModeStarted) return;
        if (bot != null) bot.removeFromDisplay(fieldPane);
        bot = getVirtualBotInstance(cbxConfig.getValue());
        if (bot == null) System.out.println("Unable to get VirtualBot Object");
        hardwareMap = bot.getHardwareMap();
        initializeTelemetryTextArea();
        sldRandomMotorError.setValue(0.0);
        sldSystematicMotorError.setValue(0.0);
        sldMotorInertia.setValue(0.0);
    }

    private void initializeGameElements() {
        // remove prior game elements
        for (VirtualGameElement e : gameElements) {
            e.removeFromDisplay(fieldPane);
        }

        gameElements.clear();

        // iterate through annotated game element classes; filter for classes having forGame == Config.GAME
        Reflections reflections = new Reflections("virtual_robot.controller.game_elements.classes");
        Set<Class<?>> configClasses = new HashSet<>();
        configClasses.addAll(reflections.getTypesAnnotatedWith(GameElementConfig.class));
        for (Class<?> c : configClasses) {
            Class<? extends Game> forGame = c.getAnnotation(GameElementConfig.class).forGame();
            int numInstances = c.getAnnotation(GameElementConfig.class).numInstances();
            if (forGame.equals(Config.GAME.getClass()) && numInstances > 0 && VirtualGameElement.class.isAssignableFrom(c)) {
                // create numInstances instances of each
                for (int i = 0; i < numInstances; ++i) {
                    gameElements.add(getVirtualGameElementInstance(c));
                }
            }
        }

        // allow the bot to preload game elements
        if (bot instanceof GameElementControlling) {
            ((GameElementControlling) bot).initControl(gameElements);
        }

        Config.GAME.initialize();
        // allow the game to initialize game elements
        int j = 0;
        for (int i = 0; i < gameElements.size(); ++i) {
            // the instances are grouped by type in the list, but we want to provide an inter-group
            // counter when calling initGameElement for convenience
            if (i == 0 || !gameElements.get(i - 1).getClass().equals(gameElements.get(i).getClass())) {
                j = 0;
            }
            Config.GAME.initGameElement(gameElements.get(i), j);
            ++j;
        }
    }

    public StackPane getFieldPane(){ return fieldPane; }

    public VirtualField getField(){ return field; }

    @FXML
    private void handleDriverButtonAction(ActionEvent event){
        if (!opModeInitialized){
            /*
             * INIT has been pressed.
             */
            if (!initOpMode()) return;
            pathLine.getPoints().clear();
            txtTelemetry.setText("");
            driverButton.setText("START");
            initializeGameElements();
            opModeInitialized = true;
            cbxConfig.setDisable(true);
            Runnable runOpMode = new Runnable() {
                @Override
                public void run() {
                    runOpModeAndCleanUp();
                }
            };
            opModeThread = new Thread(runOpMode);
            opModeThread.setDaemon(true);
            Runnable updateDisplay = new Runnable() {
                @Override
                public void run() {
                    for (VirtualGameElement e: gameElements) {
                        e.updateDisplay();
                    }
                    bot.updateDisplay();
                    pathLine.getPoints().addAll(halfFieldWidth + bot.getX(), halfFieldWidth - bot.getY());
                }
            };
            Runnable singleCycle = new Runnable() {
                @Override
                public void run() {
                    if (Config.GAME.hasHumanPlayer() && Config.GAME.isHumanPlayerActive()) {
                        Config.GAME.updateHumanPlayerState(TIMER_INTERVAL_MILLISECONDS, gameElements);
                    }
                    for (VirtualGameElement e: gameElements) {
                        e.updateState(TIMER_INTERVAL_MILLISECONDS);
                    }
                    bot.updateStateAndSensors(TIMER_INTERVAL_MILLISECONDS);
                    if (bot instanceof GameElementControlling) {
                        for (VirtualGameElement e : gameElements) {
                            ((GameElementControlling) bot).interact(e);
                        }
                    }
                    Platform.runLater(updateDisplay);
                }
            };
            executorService = Executors.newSingleThreadScheduledExecutor();
            executorService.scheduleAtFixedRate(singleCycle, 0, (long) TIMER_INTERVAL_MILLISECONDS, TimeUnit.MILLISECONDS);
            opModeThread.start();
        }
        else if (!opModeStarted){
            /*
             * START has been pressed.
             */
            driverButton.setText("STOP");
            opModeStarted = true;
        }
        else{
            /*
             * STOP has been pressed. Note that it is not possible for this to happen before START is pressed.
             */
            driverButton.setText("INIT");
            opModeInitialized = false;
            /*
             * Setting opModeStarted to false will:
             *   -Cause the final loop in runOpModeAndCleanUp to exit;
             *   -Cause opmode.Stop() to run
             *   -In a linear opmode, the above will cause stopRequested to become true, and interrupt runOpMode thread
             */
            opModeStarted = false;
            if (!executorService.isShutdown()) executorService.shutdown();
            /*
             * This should not be necessary, but...
             */
            try{
                opModeThread.join(500);
            } catch(InterruptedException exc) {
                opModeThread.interrupt();
            }
            if (opModeThread.isAlive()) System.out.println("OpMode Thread Failed to Terminate.");

            bot.getHardwareMap().setActive(false);
            bot.powerDownAndReset();
            if (Config.USE_VIRTUAL_GAMEPAD) virtualGamePadController.resetGamePad();
            initializeTelemetryTextArea();
            cbxConfig.setDisable(false);
        }
    }

    private void runOpModeAndCleanUp(){

        try {
            //Activate the hardware map, so that calls to "get" on the hardware map itself, and on dcMotor, etc,
            //will return hardware objects
            bot.getHardwareMap().setActive(true);

            //For regular opMode, run user-defined init() method. For Linear opMode, init() starts the execution of
            //runOpMode on a helper thread.
            opMode.init();

            while (!opModeStarted && !Thread.currentThread().isInterrupted()) {
                // to keep the guarantee that this is updated
                opMode.time = opMode.getRuntime();
                //For regular opMode, run user-defined init_loop() method. For Linear opMode, init_loop checks whether
                //runOpMode has exited; if so, it interrupts the opModeThread.
                opMode.init_loop();
                //For regular op mode, update telemetry after each iteration of init_loop()
                //For linear op mode, do-nothing
                opMode.internalPostInitLoop();

                try {
                    Thread.sleep(0, 1);
                } catch (InterruptedException e) {
                    Thread.currentThread().interrupt();
                }

            }

            //For regular opMode, run user-defined start() method, if any. For Linear opMode, the start() method
            //will allow waitForStart() to finish executing.
            if (!Thread.currentThread().isInterrupted()) opMode.start();

            while (opModeStarted && !Thread.currentThread().isInterrupted()) {
                //For regular opMode, run user-defined loop() method. For Linear opMode, loop() checks whether
                //runOpMode has exited; if so, it interrupts the opModeThread.

                // to keep the guarantee that this is updated
                opMode.time = opMode.getRuntime();

                opMode.loop();
                //For regular op mode only, update telemetry after each execution of loop()
                //For linear op mode, do-nothing
                opMode.internalPostLoop();

                try {
                    Thread.sleep(0, 1);
                } catch (InterruptedException e) {
                    Thread.currentThread().interrupt();
                }

            }

            //For regular opMode, run user-defined stop() method, if any. For Linear opMode, shut down the
            //helper thread that runs runOpMode.
            opMode.stop();
        } catch(Exception e){
            System.out.println("Exception thrown by opModeThread.");
            System.out.println(e.getClass().getName());
            System.out.println(e.getLocalizedMessage());
            System.out.println("Stack Trace:");
            for (StackTraceElement stackTraceElement: e.getStackTrace()){
                System.out.println("  " + stackTraceElement.toString());
            }
            System.out.println();
        }

        bot.getHardwareMap().setActive(false);
        bot.powerDownAndReset();
        if (!executorService.isShutdown()) executorService.shutdown();
        opModeInitialized = false;
        opModeStarted = false;
        Platform.runLater(new Runnable() {
            public void run() {
                driverButton.setText("INIT");
                //resetGamePad();
                initializeTelemetryTextArea();
                cbxConfig.setDisable(false);
                if (Config.USE_VIRTUAL_GAMEPAD) virtualGamePadController.resetGamePad();
            }
        });

        System.out.println("Finished executing runOpModeAndCleanUp() on opModeThread.");
    }

    @FXML
    private void handleFieldMouseClick(MouseEvent arg){
        if (opModeInitialized || opModeStarted) return;
        bot.positionWithMouseClick(arg);
    }


    private boolean initOpMode() {
        try {
            Class opModeClass = cbxOpModes.getValue();
            opMode = (OpMode) opModeClass.newInstance();
        } catch (Exception exc){
            return false;
        }
        return true;
    }

    @FXML
    private void handleCbxShowPathAction(ActionEvent event){
        if (pathLine == null) return;
        pathLine.setVisible(cbxShowPath.isSelected());
    }

<<<<<<< HEAD
    public void updateTelemetryDisplay(String telemetryText){
        txtTelemetry.setText(telemetryText);
=======
    @FXML
    private void handleCheckBoxAutoHumanAction(ActionEvent event){
        Config.GAME.setHumanPlayerActive(checkBoxAutoHuman.isSelected());
    }

    private void updateTelemetryDisplay(){
        if (telemetryTextChanged && telemetryText != null) txtTelemetry.setText(telemetryText);
        telemetryTextChanged = false;
>>>>>>> 2dbb6b16
    }

    private void initializeTelemetryTextArea(){
        StringBuilder sb = new StringBuilder();
        sb.append("Left-click to position bot.");
        sb.append("\nRight-click to orient bot.");
        sb.append("\n\nCONFIG");
        Set<String> motors = hardwareMap.dcMotor.keySet();
        if (!motors.isEmpty()) {
            sb.append("\n Motors:");
            for (String motor : motors) sb.append("\n   " + motor);
        }
        Set<String> servos = hardwareMap.servo.keySet();
        if (!servos.isEmpty()) {
            sb.append("\n Servos:");
            for (String servo : servos) sb.append("\n   " + servo);
        }
        Set<String> crservos = hardwareMap.crservo.keySet();
        if (!crservos.isEmpty()){
            sb.append("\n CR Servos:");
            for (String crservo : crservos) sb.append("\n   " + crservo);
        }
        Set<String> colorSensors = hardwareMap.colorSensor.keySet();
        if (!colorSensors.isEmpty()) {
            sb.append("\n Color Sensors:");
            for (String colorSensor : colorSensors) sb.append("\n   " + colorSensor);
        }
        Set<String> gyroSensors = hardwareMap.gyroSensor.keySet();
        if (!gyroSensors.isEmpty()) {
            sb.append("\n Gyro Sensors:");
            for (String gyroSensor : gyroSensors) sb.append("\n   " + gyroSensor);
        }
        Set<String> bno055IMUs = hardwareMap.keySet(BNO055IMU.class);
        if (!bno055IMUs.isEmpty()){
            sb.append("\n BNO055IMU Sensors:");
            for (String imuSensor : bno055IMUs) sb.append("\n   " + imuSensor);
        }
        Set<String> distanceSensors = hardwareMap.keySet(DistanceSensor.class);
        if (!distanceSensors.isEmpty()) {
            sb.append("\n Distance Sensors:");
            for (String distance : distanceSensors) sb.append("\n   " + distance);
        }
        Set<String> digitalChannels = hardwareMap.keySet(DigitalChannel.class);
        if (!digitalChannels.isEmpty()) {
            sb.append("\n Digital Sensors:");
            for (String digitalChannel : digitalChannels) sb.append("\n   " + digitalChannel);
        }
        Set<String> analogInputs = hardwareMap.keySet(AnalogInput.class);
        if (!analogInputs.isEmpty()) {
            sb.append("\n Analog Sensors:");
            for (String analogInput : analogInputs) sb.append("\n   " + analogInput);
        }
        txtTelemetry.setText(sb.toString());
    }

    @FXML
    private void handleKeyEvents(KeyEvent e){
        if (e.getEventType() == KeyEvent.KEY_PRESSED){
            keyState.set(e.getCode(), true);
        } else if (e.getEventType() == KeyEvent.KEY_RELEASED){
            keyState.set(e.getCode(), false);
        }
    }

    public boolean getKeyState(KeyCode code){
        return keyState.get(code);
    }

    public class ColorSensorImpl implements ColorSensor {
        private int red = 0;
        private int green = 0;
        private int blue = 0;
        private int alpha = 0;
        public synchronized int red(){ return red; }
        public synchronized int green(){ return green; }
        public synchronized int blue(){ return blue; }
        public synchronized int alpha() { return alpha; }

        public synchronized void updateColor(double x, double y){
            int colorX = (int)(x + halfFieldWidth);
            int colorY = (int)(halfFieldWidth - y);
            double tempRed = 0.0;
            double tempGreen = 0.0;
            double tempBlue = 0.0;
            for (int row = colorY-4; row < colorY+5; row++)
                for (int col = colorX - 4; col < colorX+5; col++){
                    Color c = pixelReader.getColor(col, row);
                    tempRed += c.getRed();
                    tempGreen += c.getGreen();
                    tempBlue += c.getBlue();
                }
            tempRed = Math.floor( tempRed * 256.0 / 81.0 );
            if (tempRed == 256) tempRed = 255;
            tempGreen = Math.floor( tempGreen * 256.0 / 81.0 );
            if (tempGreen == 256) tempGreen = 255;
            tempBlue = Math.floor( tempBlue * 256.0 / 81.0 );
            if (tempBlue == 256) tempBlue = 255;
            red = (int)tempRed;
            green = (int)tempGreen;
            blue = (int)tempBlue;
            alpha = Math.max(red, Math.max(green, blue));
        }
    }

    public class DistanceSensorImpl implements DistanceSensor {

        private final double readingWhenOutOfRangeMM = 8200;
        private double distanceMM = readingWhenOutOfRangeMM;
        private static final double MIN_DISTANCE = 50; //mm
        private static final double MAX_DISTANCE = 1000; //mm
        private static final double MAX_OFFSET = 7.0 * Math.PI / 180.0;

        private final double X_MIN, X_MAX, Y_MIN, Y_MAX;    //Need these to constrain field

        public DistanceSensorImpl(){
            X_MIN = 2.0 * (Config.X_MIN_FRACTION - 0.5) * halfFieldWidth;
            X_MAX = 2.0 * (Config.X_MAX_FRACTION - 0.5) * halfFieldWidth;
            Y_MIN = 2.0 * (Config.Y_MIN_FRACTION - 0.5) * halfFieldWidth;
            Y_MAX = 2.0 * (Config.Y_MAX_FRACTION - 0.5) * halfFieldWidth;
        }

        public synchronized double getDistance(DistanceUnit distanceUnit){
            double result;
            if (distanceMM < MIN_DISTANCE) result = MIN_DISTANCE - 1.0;
            else if (distanceMM > MAX_DISTANCE) result = readingWhenOutOfRangeMM;
            else result = distanceMM;
            return distanceUnit.fromMm(result);
        }

        public synchronized void updateDistance(double x, double y, double headingRadians){
            final double mmPerPixel = 144.0 * 25.4 / fieldWidth;
            final double piOver2 = Math.PI / 2.0;
            double temp = headingRadians / piOver2;
            int side = (int)Math.round(temp); //-2, -1 ,0, 1, or 2 (2 and -2 both refer to the bottom)
            double offset = Math.abs(headingRadians - (side * Math.PI / 2.0));
            if (offset > MAX_OFFSET) distanceMM = readingWhenOutOfRangeMM;
            else switch (side){
                case 2:
                case -2:
                    distanceMM = (y - Y_MIN) * mmPerPixel;                  //BOTTOM
                    break;
                case -1:
                    distanceMM = (X_MAX - x) * mmPerPixel;         //RIGHT
                    break;
                case 0:
                    distanceMM = (Y_MAX - y) * mmPerPixel;         //TOP
                    break;
                case 1:
                    distanceMM = (x - X_MIN) * mmPerPixel;         //LEFT
                    break;
            }
        }
        
        public synchronized void setDistance(double distance) {
            distanceMM = distance;
        }
    }


    /**
     * Base class for OpMode.
     */
    public class OpModeBase {
        public final HardwareMap hardwareMap;
        public final Gamepad gamepad1;
        public final Gamepad gamepad2;
        public final Telemetry telemetry;

        public OpModeBase() {
            hardwareMap = VirtualRobotController.this.hardwareMap;
            gamepad1 = gamePad1;
            this.gamepad2 = gamePad2;
            telemetry = new TelemetryImpl(VirtualRobotController.this);
        }
    }


    public interface GamePadHelper extends Runnable{
        public void quit();
    }

    public class VirtualGamePadHelper implements GamePadHelper {

        public void run() {
            VirtualGamePadController.ControllerState state = virtualGamePadController.getState();
            gamePad1.update(state);
            gamePad2.resetValues();
        }

        public void quit(){}
    }

    public class RealGamePadHelper implements  GamePadHelper {

        private int gamePad1Index = -1;
        private int gamePad2Index = -1;

        private boolean isConnected0 = true;
        private boolean isConnected1 = true;

        private boolean changingGamePadConfig = false;

        private ControllerManager controller = null;

        public RealGamePadHelper(){
            controller = new ControllerManager(2);
            controller.initSDLGamepad();
        }

        public void run(){
            boolean connectionChanged = false;
            boolean configChanged = false;

            ControllerState state0 = controller.getState(0);
            ControllerState state1 = controller.getState(1);

            if (state0.isConnected != isConnected0 || state1.isConnected != isConnected1){
                isConnected0 = state0.isConnected;
                isConnected1 = state1.isConnected;
                connectionChanged = true;
                System.out.println("isConnected0 = " + isConnected0 + "  isConnected1 = " + isConnected1);
            }

            if (state0.start && (state0.a || state0.b) || state1.start && (state1.a || state1.b)) {
                if (!changingGamePadConfig) {

                    changingGamePadConfig = true;

                    if (state0.start && state0.a) {
                        gamePad1Index = 0;
                        if (gamePad2Index == 0) gamePad2Index = -1;
                    } else if (state0.start && state0.b) {
                        gamePad2Index = 0;
                        if (gamePad1Index == 0) gamePad1Index = -1;
                    }

                    if (state1.start && state1.a) {
                        gamePad1Index = 1;
                        if (gamePad2Index == 1) gamePad2Index = -1;
                    } else if (state1.start && state1.b) {
                        gamePad2Index = 1;
                        if (gamePad1Index == 1) gamePad1Index = -1;
                    }

                    System.out.println("gamepad1 index = " + gamePad1Index + "   gamepad2 index = " + gamePad2Index);

                    configChanged = true;
                }
            } else {
                changingGamePadConfig = false;
            }

            if (configChanged || connectionChanged){
                Platform.runLater(new Runnable() {
                    @Override
                    public void run() {
                        checkBoxGamePad1.setSelected(gamePad1Index == 0 && isConnected0 || gamePad1Index == 1 && isConnected1);
                        checkBoxGamePad2.setSelected(gamePad2Index == 0 && isConnected0 || gamePad2Index == 1 && isConnected1);
                    }
                });
            }


            if (gamePad1Index == 0) gamePad1.update(state0);
            else if (gamePad1Index == 1) gamePad1.update(state1);
            else gamePad1.resetValues();

            if (gamePad2Index == 0) gamePad2.update(state0);
            else if (gamePad2Index == 1) gamePad2.update(state1);
            else gamePad2.resetValues();
        }

        public void quit(){
            controller.quitSDLGamepad();
        }

    }

}<|MERGE_RESOLUTION|>--- conflicted
+++ resolved
@@ -657,20 +657,14 @@
         pathLine.setVisible(cbxShowPath.isSelected());
     }
 
-<<<<<<< HEAD
     public void updateTelemetryDisplay(String telemetryText){
         txtTelemetry.setText(telemetryText);
-=======
+		
     @FXML
     private void handleCheckBoxAutoHumanAction(ActionEvent event){
         Config.GAME.setHumanPlayerActive(checkBoxAutoHuman.isSelected());
     }
 
-    private void updateTelemetryDisplay(){
-        if (telemetryTextChanged && telemetryText != null) txtTelemetry.setText(telemetryText);
-        telemetryTextChanged = false;
->>>>>>> 2dbb6b16
-    }
 
     private void initializeTelemetryTextArea(){
         StringBuilder sb = new StringBuilder();
